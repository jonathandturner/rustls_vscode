### Unreleased

<<<<<<< HEAD
### 0.6.2 - 2019-05-10

* Added type annotations _à la_ CLion.

=======
* Use dynamic `wait_to_build` in RLS by default rather than setting it to 1500ms

### 0.7.0 - 2019-10-15

* Implement support for multi-project workspace layout 🎉
* Remove deprecated `rust.use_crate_blacklist` configuration entry

#### Contributors
This minor release was possible thanks to:
* Alex Tugarev
* Igor Matuszewski
* Jannick Johnsen
* lwshang
* Nickolay Ponomarev

(Generated via `git shortlog -s --no-merges 0.6.0...0.7.0 | cut -f2 | sort`)

### 0.6.3 - 2019-09-07

* Fix `rust-client.channel` config type in package.json

### 0.6.2 - 2019-09-04

* Deprecate `rust.use_crate_blacklist` in favor of newly added `rust.crate_blacklist` (supported by RLS 1.38)
* Expand `~` in `rust-client.{rustup,rls}Path` settings
* Deprecate `rust-client.useWSL` setting (use [Remote - WSL](https://marketplace.visualstudio.com/items?itemName=ms-vscode-remote.remote-wsl) extension instead)
>>>>>>> c2293a63

### 0.6.1 - 2019-04-04

* Fix Cargo task auto-detection

### 0.6.0 - 2019-04-01

#### Features/Changes
* Implement function signature help tooltip
* Updat `print(ln)` macro snippets
* Introduce `rust-client.nestedMultiRootConfigInOutermost`
* Show Rust toolchain/RLS component installation progress with user-visible task pane

#### Fixes
* Fix overriding Rustup-enabled RLS with custom `rust-client.rlsPath` setting
* Fix duplicated diagnostics originating from the build tasks
* Spawn RLS at the respective workspace folder
* Fix `rust-client.logToFile` on Windows
* Fix ``Unknown RLS configuration: `trace``
* Let Racer generate and use its `RUST_SRC_PATH` env var
* Remove support for deprecated `rustDocument/{beginBuild,diagnosticsEnd}` messages
* Surface and handle more erorrs wrt. RLS spawn error
* Stop warning against deprecated `RLS_{PATH,ROOT}` env vars
* Stop warning against deprecated `rls.toml`
* Don't change `$PATH` for the VSCode process when modifying it for the RLS
* Fix URI path conversion in Problems Pane on Windows

#### Contributors
This release was possible thanks to:
* Bastian Köcher
* Igor Matuszewski
* John Feminella
* Przemysław Pietrzkiewicz
* Radu Matei
* Ricardo
* SoftwareApe
* TheGoddessInari
* angusgraham
* enzovitaliy

### 0.5.4 - 2019-03-09

* Fix bug due to Rustup changes in 1.17
* Remove `goto_def_racer_fallback` (replaced with `racer_completion`)
* Add WSL support

### 0.5.3 - 2018-12-08

* Revert Cargo.toml changes

### 0.5.2 - 2018-12-07

* Prefer workspace Cargo.toml to local ones

### 0.5.1 - 2018-12-06

* Try harder to find Cargo.toml
* Account for the `rls-preview` to `rls` component name change (and remove the `rust-client.rls-name` option)

### 0.5.0 - 2018-12-04

* Added `build_command` setting
* Work better without Rustup
* Fix some bugs with VSCode workspaces


### 0.4.10 - 2018-08-29

* Can use an external Rustfmt using `rust.rustfmt_path` option
* snippets for test, derive, and cfg
* fix a bug where the Rust sysroot was set to an invalid value

### 0.4.9 - 2018-07-20

* Fix a bug in the `rust.clippy_preference` setting.

### 0.4.8 - 2018-07-20

* Fix some Windows bugs
* add the `rust.clippy_preference` setting.
* Fix some Rustup/installation bugs

### 0.4.7 - 2018-07-08

* Fix missing tasks in recent versions of VSCode

### 0.4.6 - 2018-07-05

* Support VSCode workspaces
* Code lens for running unit tests

### 0.4.5 - 2018-06-03

* Undo the change to target directory default (unnecessary with Rust 1.26.1)

### 0.4.4 - 2018-05-17

* Update the VSCode client library dependency
* Fix the target directory

### 0.4.3 - 2018-05-14

* Set the target directory default to work around a but in the stable RLS
* `extern crate` snippet
* remove non-workspace mode

### 0.4.2 - 2018-04-29

* Added `rust-client.rlsPath` setting for easier RLS development and debugging
  (and deprecated the `rls.path` setting)
* Bug fixes for race conditions.
* Increased the default `rust.wait_to_build` time.
* Updated LS client
* Added `cargo bench` task
* Added `rust.target_dir` and `rust.all_targets` settings


### 0.4.0 - 2018-03-04

* Added `rust.racer_completion` to allow disabling racer to work around a
  [performance issue](https://github.com/rust-lang-nursery/rls/issues/688).
* Spinner UI improvements.
* Added a `cargo check` task.
* The local active toolchain channel is now the default `rust-client.channel`.
* Added `rust.jobs` to allow limiting the number of parallel Cargo jobs.
* Added support for workspaces.
* Improved startup experience when using workspaces.
* Deglob is now a code action instead of a command.
* Warns and no longer crashes RLS if a single file is opened instead of a
  folder.
* Warns if Cargo.toml is not in the root of a workspace.

### 0.3.2 - 2017-11-07

* Added `rust-client.rustupPath` to override rustup location.
* Added properties to control enabling of Cargo features.
* Fixed an issue where nightly was used instead of the configured channel.

### 0.3.1 - 2017-10-04

* Bug fix in RLS detection.

### 0.3.0 - 2017-09-29

* Change the default for `rust-client.rls-name` to `rls-preview` to handle the
  renaming of the RLS.
* Remove `rust-client.showStdErr` property.

### 0.2.3 - 2017-09-21

* Warns if Config.toml is missing (likely due to opening a Rust file outside a
  project, which previously crashed)
* Automatically continue line comments
* Automatically set LD_LIBRARY_PATH (only useful when not using Rustup)
* Configure the toolchain and component name for the RLS
* Command to restart the RLS
* Better workflow around creating build tasks
* A better logo - more colour!

### 0.2.2 - 2017-08-21

* Highlights errors from build tasks
* Find all impls
* Adds cargo clean task
* Auto-detect `--lib` or `--bin`
* Adds an opt-out option for creating tasks.json
* Add a command to update the RLS and an option to do so on startup
* Deprecate `RLS_PATH` and `RLS_ROOT` env vars
* Changes to the RLS:
  - Easier to use deglob refactoring
  - Debugging and troubleshooting [instructions](https://github.com/rust-lang-nursery/rls/blob/master/debugging.md)

### 0.2.1 - 2017-08-09

* Fix bug installing the rls

### 0.2.0 - 2017-08-07

* Unicode (fixed width) spinner
* Logging and debugging options in configuration
* Deglob command is in the Rust category
* Don't check tests by default (still configurable)
* Set `RUST_SRC_PATH` for Racer
* Travis CI for the repo
* Performance and robustness improvements in the RLS, support for required options
  here, including
  - blacklist large and non-very useful crates (configurable)
  - configure compiler data
  - don't error on missing options
  - stabilise renaming
  - don't crash on non-file URLs
  - Racer and Rustfmt updates
  - only use Racer for code completion (never for 'goto def', still configurable)
  - improve startup build/index time
  - handle stale compiler data better
  - add an option to only build/index on save (not on change)
  - rebuild if Cargo.toml changes

### 0.1.0 - 2017-07-17

* First release<|MERGE_RESOLUTION|>--- conflicted
+++ resolved
@@ -1,11 +1,5 @@
 ### Unreleased
 
-<<<<<<< HEAD
-### 0.6.2 - 2019-05-10
-
-* Added type annotations _à la_ CLion.
-
-=======
 * Use dynamic `wait_to_build` in RLS by default rather than setting it to 1500ms
 
 ### 0.7.0 - 2019-10-15
@@ -32,7 +26,6 @@
 * Deprecate `rust.use_crate_blacklist` in favor of newly added `rust.crate_blacklist` (supported by RLS 1.38)
 * Expand `~` in `rust-client.{rustup,rls}Path` settings
 * Deprecate `rust-client.useWSL` setting (use [Remote - WSL](https://marketplace.visualstudio.com/items?itemName=ms-vscode-remote.remote-wsl) extension instead)
->>>>>>> c2293a63
 
 ### 0.6.1 - 2019-04-04
 
