--- conflicted
+++ resolved
@@ -51,41 +51,14 @@
   context.subscriptions.push(configureLanguage());
   context.subscriptions.push(...registerCommands());
 
-<<<<<<< HEAD
-  commands.registerCommand('rls.start', () => {
-    const editor = window.activeTextEditor;
-    if (editor == null) {
-      return;
-    }
-    const document: TextDocument = editor.document;
-    startRlsForDocument(document, context, true);
-  });
-  commands.registerCommand('rls.stop', () => {
-    const editor = window.activeTextEditor;
-    if (editor == null) {
-      return;
-    }
-    const document: TextDocument = editor.document;
-    const ws = getDocumentWorkspace(document);
-    if (ws) {
-      ws.stop();
-      stopSpinner('');
-    }
-  });
-  workspace.onDidOpenTextDocument(doc => whenOpeningTextDocument(doc, context));
-  workspace.textDocuments.forEach(doc => whenOpeningTextDocument(doc, context));
-  workspace.onDidChangeWorkspaceFolders(e =>
-    whenChangingWorkspaceFolders(e, context),
-=======
   workspace.onDidOpenTextDocument(doc => whenOpeningTextDocument(doc));
   workspace.onDidChangeWorkspaceFolders(e => whenChangingWorkspaceFolders(e));
   window.onDidChangeActiveTextEditor(
     ed => ed && whenOpeningTextDocument(ed.document),
->>>>>>> dd1ec791
   );
   // Installed listeners don't fire immediately for already opened files, so
   // trigger an open event manually to fire up RLS instances where needed
-  workspace.textDocuments.forEach(whenOpeningTextDocument);
+  workspace.textDocuments.forEach((doc, _) => whenOpeningTextDocument(doc));
 
   // Migrate the users of multi-project setup for RLS to disable the setting
   // entirely (it's always on now)
@@ -119,53 +92,8 @@
   return Promise.all([...workspaces.values()].map(ws => ws.stop()));
 }
 
-<<<<<<< HEAD
-function getDocumentWorkspace(
-  document: TextDocument,
-): ClientWorkspace | undefined {
-  if (document.languageId !== 'rust' && document.languageId !== 'toml') {
-    return;
-  }
-
-  const uri = document.uri;
-  let folder = workspace.getWorkspaceFolder(uri);
-  if (!folder) {
-    return;
-  }
-
-  const inMultiProjectMode = workspace
-    .getConfiguration()
-    .get<boolean>('rust-client.enableMultiProjectSetup', false);
-
-  const inNestedOuterProjectMode = workspace
-    .getConfiguration()
-    .get<boolean>('rust-client.nestedMultiRootConfigInOutermost', true);
-
-  if (inMultiProjectMode) {
-    folder = workspace_util.nearestParentWorkspace(folder, document.uri.fsPath);
-  } else if (inNestedOuterProjectMode) {
-    folder = getOuterMostWorkspaceFolder(folder);
-  }
-
-  if (!folder) {
-    stopSpinner(`RLS: Cargo.toml missing`);
-    return;
-  }
-
-  const folderPath = folder.uri.toString();
-
-  return workspaces.get(folderPath);
-}
-
-function startRlsForDocument(
-  document: TextDocument,
-  context: ExtensionContext,
-  manualStart: boolean | undefined,
-) {
-=======
 // Taken from https://github.com/Microsoft/vscode-extension-samples/blob/master/lsp-multi-server-sample/client/src/extension.ts
-function whenOpeningTextDocument(document: TextDocument) {
->>>>>>> dd1ec791
+function whenOpeningTextDocument(document: TextDocument, manualStart: boolean = false) {
   if (document.languageId !== 'rust' && document.languageId !== 'toml') {
     return;
   }
@@ -188,79 +116,17 @@
     const workspace = new ClientWorkspace(folder);
     activeWorkspace = workspace;
     workspaces.set(folderPath, workspace);
-<<<<<<< HEAD
-    if (manualStart === true) {
-      workspace.start(context);
-    } else {
-      workspace.auto_start(context);
-    }
-=======
-    workspace.start();
->>>>>>> dd1ec791
+    workspace.auto_start();
   } else {
     const ws = workspaces.get(folderPath);
     activeWorkspace = typeof ws === 'undefined' ? null : ws;
-    if (ws !== undefined && manualStart === true) {
-      ws.start(context);
-    }
-  }
-}
-
-<<<<<<< HEAD
-// Taken from https://github.com/Microsoft/vscode-extension-samples/blob/master/lsp-multi-server-sample/client/src/extension.ts
-function whenOpeningTextDocument(
-  document: TextDocument,
-  context: ExtensionContext,
-) {
-  startRlsForDocument(document, context, false);
-}
-
-// This is an intermediate, lazy cache used by `getOuterMostWorkspaceFolder`
-// and cleared when VSCode workspaces change.
-let _sortedWorkspaceFolders: string[] | undefined;
-
-function sortedWorkspaceFolders(): string[] {
-  // TODO: decouple the global state such that it can be moved to workspace_util
-  if (!_sortedWorkspaceFolders && workspace.workspaceFolders) {
-    _sortedWorkspaceFolders = workspace.workspaceFolders
-      .map(folder => {
-        let result = folder.uri.toString();
-        if (result.charAt(result.length - 1) !== '/') {
-          result = result + '/';
-        }
-        return result;
-      })
-      .sort((a, b) => {
-        return a.length - b.length;
-      });
-  }
-  return _sortedWorkspaceFolders || [];
-}
-
-function getOuterMostWorkspaceFolder(folder: WorkspaceFolder): WorkspaceFolder {
-  // TODO: decouple the global state such that it can be moved to workspace_util
-  const sorted = sortedWorkspaceFolders();
-  for (const element of sorted) {
-    let uri = folder.uri.toString();
-    if (uri.charAt(uri.length - 1) !== '/') {
-      uri = uri + '/';
-    }
-    if (uri.startsWith(element)) {
-      return workspace.getWorkspaceFolder(Uri.parse(element)) || folder;
-    }
-  }
-  return folder;
-}
-
-function whenChangingWorkspaceFolders(
-  e: WorkspaceFoldersChangeEvent,
-  context: ExtensionContext,
-) {
-  _sortedWorkspaceFolders = undefined;
-
-=======
+    if (ws !== undefined) {
+      ws.auto_start();
+    }
+  }
+}
+
 function whenChangingWorkspaceFolders(e: WorkspaceFoldersChangeEvent) {
->>>>>>> dd1ec791
   // If a VSCode workspace has been added, check to see if it is part of an existing one, and
   // if not, and it is a Rust project (i.e., has a Cargo.toml), then create a new client.
   for (let folder of e.added) {
@@ -272,11 +138,7 @@
       if (f === 'Cargo.toml') {
         const workspace = new ClientWorkspace(folder);
         workspaces.set(folder.uri.toString(), workspace);
-<<<<<<< HEAD
-        workspace.auto_start(context);
-=======
-        workspace.start();
->>>>>>> dd1ec791
+        workspace.auto_start();
         break;
       }
     }
@@ -312,25 +174,13 @@
     this.disposables = [];
   }
 
-<<<<<<< HEAD
-  public auto_start(context: ExtensionContext) {
+  public auto_start() {
     if (this.config.autoStartRls) {
-      this.start(context);
-    }
-  }
-
-  public async start(context: ExtensionContext) {
-    if (this.lc !== null) {
-      return;
-    }
-
-    if (!this.config.multiProjectEnabled) {
-      warnOnMissingCargoToml();
-    }
-
-=======
+      this.start();
+    }
+  }
+
   public async start() {
->>>>>>> dd1ec791
     startSpinner('RLS', 'Starting');
 
     const serverOptions: ServerOptions = async () => {
@@ -610,6 +460,14 @@
       'rls.run',
       (cmd: Execution) => activeWorkspace && activeWorkspace.runRlsCommand(cmd),
     ),
+    commands.registerCommand(
+      'rls.start',
+      () => activeWorkspace && activeWorkspace.start(),
+    ),
+    commands.registerCommand(
+      'rls.stop',
+      () => activeWorkspace && activeWorkspace.stop(),
+    ),
   ];
 }
 
