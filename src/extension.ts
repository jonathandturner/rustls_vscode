'use strict';
// The module 'vscode' contains the VS Code extensibility API
// Import the module and reference it with the alias vscode in your code below
import * as vscode from 'vscode';
import http = require('http');
import request = require('request');

let rls_url = "http://127.0.0.1:9000/";

let diagnosticCollection: vscode.DiagnosticCollection;

// this method is called when your extension is activated
// your extension is activated the very first time the command is executed
export function activate(context: vscode.ExtensionContext) {
    // TODO disposables?
    vscode.languages.registerHoverProvider('rust', new RustHoverProvider());
    vscode.languages.registerCompletionItemProvider('rust', new RustCompletionProvider(), ".");
    vscode.languages.registerDefinitionProvider('rust', new RustDefProvider);
    vscode.languages.registerReferenceProvider('rust', new RustRefProvider);
    vscode.languages.registerRenameProvider('rust', new RustRenameProvider);
    vscode.languages.registerDocumentHighlightProvider('rust', new RustHighlightProvider);

    diagnosticCollection = vscode.languages.createDiagnosticCollection('rust');
    context.subscriptions.push(diagnosticCollection);

    vscode.workspace.onDidSaveTextDocument(doc => onChange(doc));
    vscode.workspace.onDidChangeTextDocument(e => onChange(e.document));
    vscode.workspace.onDidOpenTextDocument(doc => onChange(doc));
    vscode.window.onDidChangeActiveTextEditor((editor: vscode.TextEditor) => onChange(editor.document));
}

let changeTimeout = null;

// TODO jntrnr: please sanity check these promises
function checkTimeout(document: vscode.TextDocument): Promise<boolean> {
    if (changeTimeout) {
        clearTimeout(changeTimeout);
        changeTimeout = null;
        return save(document);
    }
    
    return Promise.resolve(true);
}

function save(document: vscode.TextDocument): Promise<boolean> {
    return new Promise<boolean>((resolve, reject) => {
        vscode.window.setStatusBarMessage("Analysis: in progress");
        document.save().then(() => request({
            url: rls_url + "on_change",
            method: "POST",
            json: true,
            body: ''
        }, function(err, res, body) {
            vscode.window.setStatusBarMessage("Analysis: done");
            diagnosticCollection.clear();
            if (body.Failure) {
                try {
                    let failure = JSON.parse(body.Failure);
                    let diag = new vscode.Diagnostic(
                        new vscode.Range(
                            new vscode.Position(failure.spans[0].line_start-1, failure.spans[0].column_start-1),
                            new vscode.Position(failure.spans[0].line_end-1, failure.spans[0].column_end-1)
                        ),
                        failure.message,
                        vscode.DiagnosticSeverity.Error);

                    if (document.uri.path.search(failure.spans[0].file_name) >= 0) {
                        diagnosticCollection.set(document.uri, [diag]);
                    }
                }
                catch (e) {
                    console.log("Cannot parse: " + body.Failure);
                }
            }
        }));
        resolve(true);
    });
}

function onChange(doc: vscode.TextDocument) {
    if (changeTimeout) {
        clearTimeout(changeTimeout);
        changeTimeout = null;
    }

    changeTimeout = setTimeout(() => {
        save(doc).then(() => {
            changeTimeout = null;
        });
    }, 1000);
}

class RustHoverProvider implements vscode.HoverProvider {
    public provideHover(document: vscode.TextDocument,
                        position: vscode.Position,
                        token: vscode.CancellationToken): Promise<vscode.Hover> {
        return new Promise<vscode.Hover>((resolve, reject) => {
            checkTimeout(document).then(() => request({
                url: rls_url + "title",
                method: "POST",
                json: true,
                body: build_input_pos(document, position)
            }, function(err, res, body) {
                if (body) {
<<<<<<< HEAD
                    resolve(new vscode.Hover({language: "rust", value: body}));
=======
                    let ty = body.ty;
                    let docs = body.docs;
                    let result = "";
                    if (ty) {
                        result += ty;
                    }
                    if (ty && docs) {
                        result += "\n***\n";
                    }
                    if (docs) {
                        result += docs;
                    }
                    if (result) {
                        resolve(new vscode.Hover(result));
                    } else {
                        resolve(null);
                    }
>>>>>>> 67682ef2
                } else {
                    resolve(null);
                }
            }));
        });
    }
}

class RustCompletionProvider implements vscode.CompletionItemProvider {
    public provideCompletionItems(document: vscode.TextDocument, position: vscode.Position,
        token: vscode.CancellationToken): Promise<vscode.CompletionList> {
        return new Promise<vscode.CompletionList>((resolve, reject) => {
            checkTimeout(document).then(() => request({
                url: rls_url + "complete",
                method: "POST",
                json: true,
                body: build_input_pos(document, position)
            }, function(err, res, body) {
                let results = [];
                for (let o in body) {
                    let item = new vscode.CompletionItem(body[o].name);
                    item.detail = body[o].context;
                    results.push(item);
                    //console.log("complete: " + item)
                }
                resolve(new vscode.CompletionList(results, false));
            }));
        });
    }
}

class RustDefProvider implements vscode.DefinitionProvider {
    public provideDefinition(document: vscode.TextDocument,
                             position: vscode.Position,
                             token: vscode.CancellationToken): Promise<vscode.Definition> {
        return new Promise<vscode.Definition>((resolve, reject) => {
            checkTimeout(document).then(() => request({
                url: rls_url + "goto_def",
                method: "POST",
                json: true,
                body: build_input_pos(document, position)
            }, function(err, res, body) {
                if (!body || body.Err) {
                    console.log("Error resolving definition");
                    resolve(null);
                    return;
                }
                if (body.Ok) {
                    console.log("Def provider: " + body.Ok[1]);
                    let span = body.Ok[0];
                    resolve(new vscode.Location(uri_from_pos(span), pos_from_pos(span)));
                    return;
                }
                resolve(null);
                return;
            }));
        });
    }
}

class RustRefProvider implements vscode.ReferenceProvider {
    public provideReferences(document: vscode.TextDocument,
                             position: vscode.Position,
                             context: vscode.ReferenceContext,
                             token: vscode.CancellationToken): Promise<vscode.Location[]> {
        // TODO we always provide the decl, we should only do this if the context requests it
        return new Promise<vscode.Definition>((resolve, reject) => {
            checkTimeout(document).then(() => request({
                url: rls_url + "find_refs",
                method: "POST",
                json: true,
                body: build_input_pos(document, position)
            }, function(err, res, body) {
                if (body) {
                    resolve(body.map(loc_from_span));
                } else {
                    resolve(null);
                }
            }));
        });
    }
}

class RustRenameProvider implements vscode.RenameProvider {
    public provideRenameEdits(document: vscode.TextDocument,
                              position: vscode.Position,
                              newName: String,
                              token: vscode.CancellationToken): Promise<vscode.WorkspaceEdit> {
        return new Promise<vscode.WorkspaceEdit>((resolve, reject) => {
            checkTimeout(document).then(() => request({
                url: rls_url + "find_refs",
                method: "POST",
                json: true,
                body: build_input_pos(document, position)
            }, function(err, res, body) {
                let newString = newName.toString();
                let edit = new vscode.WorkspaceEdit;
                for (let r of body) {
                    edit.replace(uri_from_span(r), range_from_span(r), newString);
                }
                resolve(edit);
            }));
        });
    }
}

class RustHighlightProvider implements vscode.DocumentHighlightProvider {
    public provideDocumentHighlights(document: vscode.TextDocument,
                                     position: vscode.Position,
                                     token: vscode.CancellationToken): Promise<vscode.DocumentHighlight[]> {
        return new Promise<vscode.DocumentHighlight[]>((resolve, reject) => {
            checkTimeout(document).then(() => request({
                url: rls_url + "find_refs",
                method: "POST",
                json: true,
                body: build_input_pos(document, position)
            }, function(err, res, body) {
                if (body) {
                    resolve(body.map((span) => new vscode.DocumentHighlight(range_from_span(span))));
                } else {
                    resolve(null);
                }
            }));
        });
    }
}

function uri_from_pos(pos): vscode.Uri {
    return vscode.Uri.file(pos.filepath);
}

function uri_from_span(span): vscode.Uri {
    return vscode.Uri.file(span.file_name);
}

function pos_from_pos(pos): vscode.Position {
    return new vscode.Position(pos.line - 1, pos.col);
}

function range_from_span(span): vscode.Range {
    return new vscode.Range(span.line_start - 1, span.column_start, span.line_end - 1, span.column_end);
}

function loc_from_span(span): vscode.Location {
    return new vscode.Location(uri_from_span(span), range_from_span(span));
}
function build_input_pos(document: vscode.TextDocument, position: vscode.Position): string {
    let range = document.getWordRangeAtPosition(position);
    if (range) {
        // TODO doing some adjustment here and some in rustls, it should be in one place
        return JSON.stringify({
            pos: {
                filepath: document.fileName,
                line: position.line + 1,
                col: position.character
            },
            span: {
                file_name: document.fileName,
                line_start: range.start.line + 1,
                column_start: range.start.character,
                line_end: range.end.line + 1,
                column_end: range.end.character
            }});
    }
    else {
        return JSON.stringify({
            pos: {
                filepath: document.fileName,
                line: position.line+1,
                col: position.character
            },
            span: {
                file_name: document.fileName,
                line_start: position.line+1,
                column_start: position.character,
                line_end: position.line+1,
                column_end: position.character+1
            }});        
    }
}

// this method is called when your extension is deactivated
export function deactivate() {
}<|MERGE_RESOLUTION|>--- conflicted
+++ resolved
@@ -13,7 +13,8 @@
 // your extension is activated the very first time the command is executed
 export function activate(context: vscode.ExtensionContext) {
     // TODO disposables?
-    vscode.languages.registerHoverProvider('rust', new RustHoverProvider());
+    vscode.languages.registerHoverProvider('rust', new RustTypeHoverProvider());
+    vscode.languages.registerHoverProvider('rust', new RustDocHoverProvider());
     vscode.languages.registerCompletionItemProvider('rust', new RustCompletionProvider(), ".");
     vscode.languages.registerDefinitionProvider('rust', new RustDefProvider);
     vscode.languages.registerReferenceProvider('rust', new RustRefProvider);
@@ -90,7 +91,7 @@
     }, 1000);
 }
 
-class RustHoverProvider implements vscode.HoverProvider {
+class RustTypeHoverProvider implements vscode.HoverProvider {
     public provideHover(document: vscode.TextDocument,
                         position: vscode.Position,
                         token: vscode.CancellationToken): Promise<vscode.Hover> {
@@ -102,27 +103,37 @@
                 body: build_input_pos(document, position)
             }, function(err, res, body) {
                 if (body) {
-<<<<<<< HEAD
-                    resolve(new vscode.Hover({language: "rust", value: body}));
-=======
-                    let ty = body.ty;
-                    let docs = body.docs;
-                    let result = "";
-                    if (ty) {
-                        result += ty;
-                    }
-                    if (ty && docs) {
-                        result += "\n***\n";
-                    }
-                    if (docs) {
-                        result += docs;
-                    }
-                    if (result) {
-                        resolve(new vscode.Hover(result));
+                    if (body.ty) {
+                        resolve(new vscode.Hover({language: "rust", value: body.ty}));
                     } else {
                         resolve(null);
                     }
->>>>>>> 67682ef2
+                } else {
+                    resolve(null);
+                }
+            }));
+        });
+    }
+}
+
+class RustDocHoverProvider implements vscode.HoverProvider {
+    public provideHover(document: vscode.TextDocument,
+                        position: vscode.Position,
+                        token: vscode.CancellationToken): Promise<vscode.Hover> {
+        return new Promise<vscode.Hover>((resolve, reject) => {
+            checkTimeout(document).then(() => request({
+                url: rls_url + "title",
+                method: "POST",
+                json: true,
+                body: build_input_pos(document, position)
+            }, function(err, res, body) {
+                if (body) {
+                    let docs = body.docs;
+                    if (body.docs) {
+                        resolve(new vscode.Hover(docs));
+                    } else {
+                        resolve(null);
+                    }
                 } else {
                     resolve(null);
                 }
